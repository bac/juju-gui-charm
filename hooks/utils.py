# This file is part of the Juju GUI, which lets users view and manage Juju
# environments within a graphical interface (https://launchpad.net/juju-gui).
# Copyright (C) 2012-2013 Canonical Ltd.
#
# This program is free software: you can redistribute it and/or modify it under
# the terms of the GNU Affero General Public License version 3, as published by
# the Free Software Foundation.
#
# This program is distributed in the hope that it will be useful, but WITHOUT
# ANY WARRANTY; without even the implied warranties of MERCHANTABILITY,
# SATISFACTORY QUALITY, or FITNESS FOR A PARTICULAR PURPOSE.  See the GNU
# Affero General Public License for more details.
#
# You should have received a copy of the GNU Affero General Public License
# along with this program.  If not, see <http://www.gnu.org/licenses/>.

"""Juju GUI charm utilities."""

__all__ = [
    'APACHE_SITE',
    'APACHE_PORTS',
    'API_PORT',
    'CURRENT_DIR',
    'JUJU_DIR',
    'JUJU_GUI_DIR',
    'JUJU_PEM',
    'WEB_PORT',
    'cmd_log',
    'compute_build_dir',
    'fetch_api',
    'fetch_gui_from_branch',
    'fetch_gui_release',
    'find_missing_packages',
    'first_path_in_dir',
    'get_api_address',
    'get_npm_cache_archive_url',
    'get_release_file_url',
    'get_zookeeper_address',
    'legacy_juju',
    'log_hook',
    'parse_source',
    'prime_npm_cache',
    'remove_apache_setup',
    'remove_haproxy_setup',
    'render_to_file',
    'save_or_create_certificates',
    'setup_apache_config',
    'setup_gui',
    'setup_haproxy_config',
    'start_agent',
    'start_builtin_server',
    'start_haproxy_apache',
    'start_improv',
    'stop_agent',
    'stop_builtin_server',
    'stop_haproxy_apache',
    'stop_improv',
    'write_gui_config',
]

from contextlib import contextmanager
import errno
import json
import os
import logging
import re
import shutil
from subprocess import CalledProcessError
import tempfile
from urlparse import urlparse

import apt
import tempita

from launchpadlib.launchpad import Launchpad
from shelltoolbox import (
    Serializer,
    apt_get_install,
    command,
    environ,
    run,
    script_name,
    search_file,
    su,
)
from charmhelpers import (
    RESTART,
    START,
    STOP,
    get_config,
    log,
    service_control,
    unit_get,
)


AGENT = 'juju-api-agent'
APACHE = 'apache2'
BUILTIN_SERVER = 'guiserver'
HAPROXY = 'haproxy'
IMPROV = 'juju-api-improv'

API_PORT = 8080
WEB_PORT = 8000

CURRENT_DIR = os.getcwd()
CONFIG_DIR = os.path.join(CURRENT_DIR, 'config')
JUJU_DIR = os.path.join(CURRENT_DIR, 'juju')
JUJU_GUI_DIR = os.path.join(CURRENT_DIR, 'juju-gui')
SERVER_DIR = os.path.join(CURRENT_DIR, 'server')
TORNADO_PATH = os.path.join(CURRENT_DIR, 'deps', 'tornado-3.1.tar.gz')
UNIT_NAME = os.path.basename(os.path.realpath(os.path.join(CURRENT_DIR, '..')))

APACHE_CFG_DIR = os.path.join('', 'etc', 'apache2')
APACHE_PORTS = os.path.join(APACHE_CFG_DIR, 'ports.conf')
APACHE_SITE = os.path.join(APACHE_CFG_DIR, 'sites-available', 'juju-gui')
HAPROXY_CFG_PATH = os.path.join('', 'etc', 'haproxy', 'haproxy.cfg')

SYS_INIT_DIR = os.path.join('', 'etc', 'init')
AGENT_INIT_PATH = os.path.join(SYS_INIT_DIR, 'juju-api-agent.conf')
GUISERVER_INIT_PATH = os.path.join(SYS_INIT_DIR, 'guiserver.conf')
HAPROXY_INIT_PATH = os.path.join(SYS_INIT_DIR, 'haproxy.conf')
IMPROV_INIT_PATH = os.path.join(SYS_INIT_DIR, 'juju-api-improv.conf')

JUJU_PEM = 'juju.includes-private-key.pem'
DEB_BUILD_DEPENDENCIES = (
    'bzr', 'g++', 'imagemagick', 'make',  'nodejs', 'npm',
)


# Store the configuration from on invocation to the next.
config_json = Serializer(os.path.join('', 'tmp', 'config.json'))
# Bazaar checkout command.
bzr_checkout = command('bzr', 'co', '--lightweight')
# Whether or not the charm is deployed using juju-core.
# If juju-core has been used to deploy the charm, an agent.conf file must
# be present in the charm parent directory.
legacy_juju = lambda: not os.path.exists(
    os.path.join(CURRENT_DIR, '..', 'agent.conf'))

bzr_url_expression = re.compile(r"""
    ^  # Beginning of line.
    ((?:lp:|http:\/\/)[^:]+)  # Branch URL (scheme + domain/path).
    (?::(\d+))?  # Optional branch revision.
    $  # End of line.
""", re.VERBOSE)

results_log = None


def _get_build_dependencies():
    """Install deb dependencies for building."""
    log('Installing build dependencies.')
    cmd_log(apt_get_install(*DEB_BUILD_DEPENDENCIES))


def get_api_address(unit_dir=None):
    """Return the Juju API address.

    If not present in the hook context as an environment variable, try to
    retrieve the address parsing the machiner agent.conf file.
    """
    api_addresses = os.getenv('JUJU_API_ADDRESSES')
    if api_addresses is not None:
        return api_addresses.split()[0]
    # The JUJU_API_ADDRESSES environment variable is not included in the hooks
    # context in older releases of juju-core.  Retrieve it from the machiner
    # agent file instead.
    import yaml  # python-yaml is only installed if juju-core is used.
    if unit_dir is None:
        base_dir = os.path.join(CURRENT_DIR, '..', '..')
    else:
        base_dir = os.path.join(unit_dir, '..')
    base_dir = os.path.abspath(base_dir)
    for dirname in os.listdir(base_dir):
        if dirname.startswith('machine-'):
            agent_conf = os.path.join(base_dir, dirname, 'agent.conf')
            break
    else:
        raise IOError('Juju agent configuration file not found.')
    contents = yaml.load(open(agent_conf))
    return contents['apiinfo']['addrs'][0]


def first_path_in_dir(directory):
    """Return the full path of the first file/dir in *directory*."""
    return os.path.join(directory, os.listdir(directory)[0])


def _get_by_attr(collection, attr, value):
    """Return the first item in collection having attr == value.

    Return None if the item is not found.
    """
    for item in collection:
        if getattr(item, attr) == value:
            return item


def get_release_file_url(project, series_name, release_version):
    """Return the URL of the release file hosted in Launchpad.

    The returned URL points to a release file for the given project, series
    name and release version.
    The argument *project* is a project object as returned by launchpadlib.
    The arguments *series_name* and *release_version* are strings. If
    *release_version* is None, the URL of the latest release will be returned.
    """
    series = _get_by_attr(project.series, 'name', series_name)
    if series is None:
        raise ValueError('%r: series not found' % series_name)
    # Releases are returned by Launchpad in reverse date order.
    releases = list(series.releases)
    if not releases:
        raise ValueError('%r: series does not contain releases' % series_name)
    if release_version is not None:
        release = _get_by_attr(releases, 'version', release_version)
        if release is None:
            raise ValueError('%r: release not found' % release_version)
        releases = [release]
    for release in releases:
        for file_ in release.files:
            if str(file_).endswith('.tgz'):
                return file_.file_link
    raise ValueError('%r: file not found' % release_version)


def get_zookeeper_address(agent_file_path):
    """Retrieve the Zookeeper address contained in the given *agent_file_path*.

    The *agent_file_path* is a path to a file containing a line similar to the
    following::

        env JUJU_ZOOKEEPER="address"
    """
    line = search_file('JUJU_ZOOKEEPER', agent_file_path).strip()
    return line.split('=')[1].strip('"')


@contextmanager
def log_hook():
    """Log when a hook starts and stops its execution.

    Also log to stdout possible CalledProcessError exceptions raised executing
    the hook.
    """
    script = script_name()
    log(">>> Entering {}".format(script))
    try:
        yield
    except CalledProcessError as err:
        log('Exception caught:')
        log(err.output)
        raise
    finally:
        log("<<< Exiting {}".format(script))


def parse_source(source):
    """Parse the ``juju-gui-source`` option.

    Return a tuple of two elements representing info on how to deploy Juju GUI.
    Examples:
       - ('stable', None): latest stable release;
       - ('stable', '0.1.0'): stable release v0.1.0;
       - ('trunk', None): latest trunk release;
       - ('trunk', '0.1.0+build.1'): trunk release v0.1.0 bzr revision 1;
       - ('branch', ('lp:juju-gui', 42): release is made from a branch -
         in this case the second element includes the branch URL and revision;
       - ('branch', ('lp:juju-gui', None): no revision is specified;
       - ('url', 'http://example.com/gui'): release from a downloaded file.
    """
    if source.startswith('url:'):
        source = source[4:]
        # Support file paths, including relative paths.
        if urlparse(source).scheme == '':
            if not source.startswith('/'):
                source = os.path.join(os.path.abspath(CURRENT_DIR), source)
            source = "file://%s" % source
        return 'url', source
    if source in ('stable', 'trunk'):
        return source, None
    match = bzr_url_expression.match(source)
    if match is not None:
        return 'branch', match.groups()
    if 'build' in source:
        return 'trunk', source
    return 'stable', source


def render_to_file(template_name, context, destination):
    """Render the given *template_name* into *destination* using *context*.

    The tempita template language is used to render contents
    (see http://pythonpaste.org/tempita/).
    The argument *template_name* is the name or path of the template file:
    it may be either a path relative to ``../config`` or an absolute path.
    The argument *destination* is a file path.
    The argument *context* is a dict-like object.
    """
    template_path = os.path.join(CONFIG_DIR, template_name)
    template = tempita.Template.from_filename(template_path)
    with open(destination, 'w') as stream:
        stream.write(template.substitute(context))


def _setupLogging():
    global results_log
    if results_log is not None:
        return
    config = get_config()
    logging.basicConfig(
        filename=config['command-log-file'],
        level=logging.INFO,
        format="%(asctime)s: %(name)s@%(levelname)s %(message)s")
    results_log = logging.getLogger('juju-gui')


def cmd_log(results):
    global results_log
    if not results:
        return
    if results_log is None:
        _setupLogging()
    # Since 'results' may be multi-line output, start it on a separate line
    # from the logger timestamp, etc.
    results_log.info('\n' + results)


def start_improv(staging_env, ssl_cert_path):
    """Start a simulated juju environment using ``improv.py``."""
    log('Setting up the staging Upstart script.')
    context = {
        'juju_dir': JUJU_DIR,
        'keys': ssl_cert_path,
        'port': API_PORT,
        'staging_env': staging_env,
    }
<<<<<<< HEAD
    render_to_file('juju-api-improv.conf.template', context, IMPROV_INIT_PATH)
=======
    render_to_file(
        'juju-api-improv.conf.template', context,
        '/etc/init/juju-api-improv.conf')
>>>>>>> 5c1a1818
    log('Starting the staging backend.')
    with su('root'):
        service_control(IMPROV, START)


def stop_improv():
    """Stop a simulated Juju environment."""
    log('Stopping the staging backend.')
    with su('root'):
        service_control(IMPROV, STOP)
    log('Removing the staging Upstart script.')
<<<<<<< HEAD
    cmd_log(run('rm', '-f', IMPROV_INIT_PATH))
=======
    cmd_log(run('rm', '-f', '/etc/init/juju-api-improv.conf'))
>>>>>>> 5c1a1818


def start_agent(ssl_cert_path, read_only=False):
    """Start the Juju agent and connect to the current environment."""
    # Retrieve the Zookeeper address from the start up script.
<<<<<<< HEAD
    agent_file = os.path.join(SYS_INIT_DIR, 'juju-{}.conf'.format(UNIT_NAME))
=======
    unit_dir = os.path.realpath(os.path.join(CURRENT_DIR, '..'))
    agent_file = os.path.join(
        SYS_INIT_DIR, 'juju-{}.conf'.format(os.path.basename(unit_dir)))
>>>>>>> 5c1a1818
    zookeeper = get_zookeeper_address(agent_file)
    log('Setting up the API agent Upstart script.')
    context = {
        'juju_dir': JUJU_DIR,
        'keys': ssl_cert_path,
        'port': API_PORT,
        'zookeeper': zookeeper,
        'read_only': read_only
    }
    render_to_file(
        'juju-api-agent.conf.template', context,
<<<<<<< HEAD
        AGENT_INIT_PATH)
=======
        '/etc/init/juju-api-agent.conf')
>>>>>>> 5c1a1818
    log('Starting the API agent.')
    with su('root'):
        service_control(AGENT, START)


def stop_agent():
    """Stop the Juju agent."""
    log('Stopping the API agent.')
    with su('root'):
        service_control(AGENT, STOP)
    log('Removing the API agent Upstart script.')
<<<<<<< HEAD
    cmd_log(run('rm', '-f', AGENT_INIT_PATH))
=======
    cmd_log(run('rm', '-f', '/etc/init/juju-api-agent.conf'))
>>>>>>> 5c1a1818


def compute_build_dir(in_staging, serve_tests):
    """Compute the build directory."""
    with su('root'):
        run('chown', '-R', 'ubuntu:', JUJU_GUI_DIR)
        # XXX 2013-02-05 frankban bug=1116320:
        # External insecure resources are still loaded when testing in the
        # debug environment. For now, switch to the production environment if
        # the charm is configured to serve tests.
    if in_staging and not serve_tests:
        build_dirname = 'build-debug'
    else:
        build_dirname = 'build-prod'
    return os.path.join(JUJU_GUI_DIR, build_dirname)


def write_gui_config(
        console_enabled, login_help, readonly, in_staging, charmworld_url,
        build_dir, secure=True, sandbox=False, use_analytics=False,
        default_viewmode='sidebar', show_get_juju_button=False,
        config_js_path=None):
    """Generate the GUI configuration file."""
    log('Generating the Juju GUI configuration file.')
    is_legacy_juju = legacy_juju()
    user, password = None, None
    if (is_legacy_juju and in_staging) or sandbox:
        user, password = 'admin', 'admin'
    else:
        user, password = None, None
    api_backend = 'python' if is_legacy_juju else 'go'
    if secure:
        protocol = 'wss'
    else:
        log('Running in insecure mode! Port 80 will serve unencrypted.')
        protocol = 'ws'
    context = {
        'raw_protocol': protocol,
        'address': unit_get('public-address'),
        'console_enabled': json.dumps(console_enabled),
        'login_help': json.dumps(login_help),
        'password': json.dumps(password),
        'api_backend': json.dumps(api_backend),
        'readonly': json.dumps(readonly),
        'user': json.dumps(user),
        'protocol': json.dumps(protocol),
        'sandbox': json.dumps(sandbox),
        'charmworld_url': json.dumps(charmworld_url),
        'use_analytics': json.dumps(use_analytics),
        'default_viewmode': json.dumps(default_viewmode),
        'show_get_juju_button': json.dumps(show_get_juju_button),
    }
    if config_js_path is None:
        config_js_path = os.path.join(
            build_dir, 'juju-ui', 'assets', 'config.js')
    render_to_file('config.js.template', context, config_js_path)


def setup_haproxy_config(ssl_cert_path, secure=True):
    """Generate the haproxy configuration file."""
    log('Setting up haproxy Upstart file.')
    config_path = os.path.join(CONFIG_DIR, 'haproxy.conf')
    shutil.copy(config_path, SYS_INIT_DIR)
    log('Generating haproxy configuration file.')
    is_legacy_juju = legacy_juju()
    if is_legacy_juju:
        # The PyJuju API agent is listening on localhost.
        api_address = '127.0.0.1:{}'.format(API_PORT)
    else:
        # Retrieve the juju-core API server address.
        api_address = get_api_address()
    context = {
        'api_address': api_address,
        'api_pem': JUJU_PEM,
        'legacy_juju': is_legacy_juju,
        'ssl_cert_path': ssl_cert_path,
        # In PyJuju environments, use the same certificate for both HTTPS and
        # WebSocket connections. In juju-core the system already has the proper
        # certificate installed.
        'web_pem': JUJU_PEM,
        'web_port': WEB_PORT,
        'secure': secure
    }
    render_to_file('haproxy.cfg.template', context, HAPROXY_CFG_PATH)


def remove_haproxy_setup():
    """Remove haproxy setup."""
    log('Removing haproxy setup.')
<<<<<<< HEAD
    cmd_log(run('rm', '-f', HAPROXY_CFG_PATH))
    cmd_log(run('rm', '-f', HAPROXY_INIT_PATH))
=======
    cmd_log(run('rm', '-f', HAPROXY_PATH))
    config_path = os.path.join(SYS_INIT_DIR, 'haproxy.conf')
    cmd_log(run('rm', '-f', config_path))
>>>>>>> 5c1a1818


def setup_apache_config(build_dir, serve_tests=False):
    """Set up the Apache configuration."""
    log('Generating the Apache site configuration files.')
    context = {
        'port': WEB_PORT,
        'serve_tests': serve_tests,
        'server_root': build_dir,
        'tests_root': os.path.join(JUJU_GUI_DIR, 'test', ''),
    }
    render_to_file('apache-ports.template', context, APACHE_PORTS)
    cmd_log(run('chown', 'ubuntu:', APACHE_PORTS))
    render_to_file('apache-site.template', context, APACHE_SITE)
    cmd_log(run('chown', 'ubuntu:', APACHE_SITE))
    with su('root'):
        run('a2dissite', 'default')
        run('a2ensite', 'juju-gui')
        run('a2enmod', 'headers')


def remove_apache_setup():
    """Remove Apache setup."""
    log('Removing Apache setup.')
    with su('root'):
        run('a2dismod', 'headers')
        run('a2dissite', 'juju-gui')
        run('a2ensite', 'default')
    if os.path.exists(APACHE_PORTS):
        cmd_log(run('rm', '-f', APACHE_PORTS))
    if os.path.exists(APACHE_SITE):
        cmd_log(run('rm', '-f', APACHE_SITE))


def start_haproxy_apache(
        build_dir, serve_tests, ssl_cert_path, secure):
    """Set up and start the haproxy and Apache services."""
    log('Setting up Apache and haproxy.')
    setup_apache_config(build_dir, serve_tests)
    setup_haproxy_config(ssl_cert_path, secure)
    log('Starting the haproxy and Apache services.')
    with su('root'):
        service_control(APACHE, RESTART)
        service_control(HAPROXY, RESTART)


def stop_haproxy_apache():
    """Stop the haproxy and Apache services."""
    log('Stopping the haproxy and Apache services.')
    with su('root'):
        service_control(HAPROXY, STOP)
        service_control(APACHE, STOP)
    remove_haproxy_setup()
    remove_apache_setup()


def install_tornado():
    """Install Tornado from a local tarball."""
    log('Installing Tornado.')
    with su('root'):
        cmd_log(run('pip', 'install', TORNADO_PATH))


def install_builtin_server():
    """Install the builtin server code."""
    log('Installing the builtin server.')
    setup_cmd = os.path.join(SERVER_DIR, 'setup.py')
    with su('root'):
        cmd_log(run('/usr/bin/python', setup_cmd, 'install'))


def write_builtin_server_startup(
        gui_root, ssl_cert_path, serve_tests=False, insecure=False):
    """Generate the builtin server Upstart file."""
    log('Generating the builtin server Upstart file.')
    url_prefix = 'ws' if insecure else 'wss'
    is_legacy_juju = legacy_juju()
    api_address = get_api_address()
    api_url = '{}://127.0.0.1:{}'.format(
        url_prefix, API_PORT) if is_legacy_juju else '{}://{}'.format(
        url_prefix, api_address)
    context = {
        'gui_root': gui_root,
        'api_url': api_url,
        'api_version': 'python' if is_legacy_juju else 'go',
        'ssl_cert_path': ssl_cert_path,
        'serve_tests': serve_tests,
        'insecure': insecure,
    }
    render_to_file(
        'guiserver.conf.template', context, GUISERVER_INIT_PATH)


def start_builtin_server(build_dir, serve_tests, ssl_cert_path, insecure):
    """Start the builtin server."""
    write_builtin_server_startup(
        build_dir, ssl_cert_path, serve_tests, insecure)
    log('Starting the builtin server.')
    with su('root'):
        service_control(BUILTIN_SERVER, RESTART)


def stop_builtin_server():
    """Stop the builtin server."""
    log('Stopping the builtin server.')
    with su('root'):
        service_control(BUILTIN_SERVER, STOP)
    cmd_log(run('rm', '-f', GUISERVER_INIT_PATH))


def get_npm_cache_archive_url(Launchpad=Launchpad):
    """Figure out the URL of the most recent NPM cache archive on Launchpad."""
    launchpad = Launchpad.login_anonymously('Juju GUI charm', 'production')
    project = launchpad.projects['juju-gui']
    # Find the URL of the most recently created NPM cache archive.
    npm_cache_url = get_release_file_url(project, 'npm-cache', None)
    return npm_cache_url


def prime_npm_cache(npm_cache_url):
    """Download NPM cache archive and prime the NPM cache with it."""
    # Download the cache archive and then uncompress it into the NPM cache.
    npm_cache_archive = os.path.join(CURRENT_DIR, 'npm-cache.tgz')
    cmd_log(run('curl', '-L', '-o', npm_cache_archive, npm_cache_url))
    npm_cache_dir = os.path.expanduser('~/.npm')
    # The NPM cache directory probably does not exist, so make it if not.
    try:
        os.mkdir(npm_cache_dir)
    except OSError, e:
        # If the directory already exists then ignore the error.
        if e.errno != errno.EEXIST:  # File exists.
            raise
    uncompress = command('tar', '-x', '-z', '-C', npm_cache_dir, '-f')
    cmd_log(uncompress(npm_cache_archive))


def fetch_gui_from_branch(branch_url, revision, logpath):
    """Retrieve the Juju GUI from a branch and build a release archive."""
    # Make sure we have the needed dependencies.
    _get_build_dependencies()
    # Inject NPM packages into the cache for faster building.
    prime_npm_cache(get_npm_cache_archive_url())
    # Create a release starting from a branch.
    juju_gui_source_dir = os.path.join(CURRENT_DIR, 'juju-gui-source')
    checkout_args, revno = ([], 'latest revno') if revision is None else (
        ['--revision', revision], 'revno {}'.format(revision))
    log('Retrieving Juju GUI source checkout from {} ({}).'.format(
        branch_url, revno))
    cmd_log(run('rm', '-rf', juju_gui_source_dir))
    checkout_args.extend([branch_url, juju_gui_source_dir])
    cmd_log(bzr_checkout(*checkout_args))
    log('Preparing a Juju GUI release.')
    logdir = os.path.dirname(logpath)
    fd, name = tempfile.mkstemp(prefix='make-distfile-', dir=logdir)
    log('Output from "make distfile" sent to %s' % name)
    with environ(NO_BZR='1'):
        run('make', '-C', juju_gui_source_dir, 'distfile',
            stdout=fd, stderr=fd)
    return first_path_in_dir(
        os.path.join(juju_gui_source_dir, 'releases'))


def fetch_gui_release(origin, version):
    """Retrieve a Juju GUI release."""
    log('Retrieving Juju GUI release.')
    if origin == 'url':
        file_url = version
    else:
        # Retrieve a release from Launchpad.
        launchpad = Launchpad.login_anonymously(
            'Juju GUI charm', 'production')
        project = launchpad.projects['juju-gui']
        file_url = get_release_file_url(project, origin, version)
    log('Downloading release file from %s.' % file_url)
    release_tarball = os.path.join(CURRENT_DIR, 'release.tgz')
    cmd_log(run('curl', '-L', '-o', release_tarball, file_url))
    return release_tarball


def fetch_api(juju_api_branch):
    """Retrieve the Juju branch, removing it first if already there."""
    # Retrieve Juju API source checkout.
    log('Retrieving Juju API source checkout.')
    cmd_log(run('rm', '-rf', JUJU_DIR))
    cmd_log(bzr_checkout(juju_api_branch, JUJU_DIR))


def setup_gui(release_tarball):
    """Set up Juju GUI."""
    # Uncompress the release tarball.
    log('Installing Juju GUI.')
    release_dir = os.path.join(CURRENT_DIR, 'release')
    cmd_log(run('rm', '-rf', release_dir))
    os.mkdir(release_dir)
    uncompress = command('tar', '-x', '-z', '-C', release_dir, '-f')
    cmd_log(uncompress(release_tarball))
    # Link the Juju GUI dir to the contents of the release tarball.
    cmd_log(run('ln', '-sf', first_path_in_dir(release_dir), JUJU_GUI_DIR))


def save_or_create_certificates(
        ssl_cert_path, ssl_cert_contents, ssl_key_contents):
    """Generate the SSL certificates.

    If both *ssl_cert_contents* and *ssl_key_contents* are provided, use them
    as certificates; otherwise, generate them.

    Also create a pem file, suitable for use in the haproxy configuration,
    concatenating the key and the certificate files.
    """
    crt_path = os.path.join(ssl_cert_path, 'juju.crt')
    key_path = os.path.join(ssl_cert_path, 'juju.key')
    if not os.path.exists(ssl_cert_path):
        os.makedirs(ssl_cert_path)
    if ssl_cert_contents and ssl_key_contents:
        # Save the provided certificates.
        with open(crt_path, 'w') as cert_file:
            cert_file.write(ssl_cert_contents)
        with open(key_path, 'w') as key_file:
            key_file.write(ssl_key_contents)
    else:
        # Generate certificates.
        # See http://superuser.com/questions/226192/openssl-without-prompt
        cmd_log(run(
            'openssl', 'req', '-new', '-newkey', 'rsa:4096',
            '-days', '365', '-nodes', '-x509', '-subj',
            # These are arbitrary test values for the certificate.
            '/C=GB/ST=Juju/L=GUI/O=Ubuntu/CN=juju.ubuntu.com',
            '-keyout', key_path, '-out', crt_path))
    # Generate the pem file.
    pem_path = os.path.join(ssl_cert_path, JUJU_PEM)
    if os.path.exists(pem_path):
        os.remove(pem_path)
    with open(pem_path, 'w') as pem_file:
        shutil.copyfileobj(open(key_path), pem_file)
        shutil.copyfileobj(open(crt_path), pem_file)


def find_missing_packages(*packages):
    """Given a list of packages, return the packages which are not installed.
    """
    cache = apt.Cache()
    missing = set()
    for pkg_name in packages:
        try:
            pkg = cache[pkg_name]
        except KeyError:
            missing.add(pkg_name)
            continue
        if pkg.is_installed:
            continue
        missing.add(pkg_name)
    return missing<|MERGE_RESOLUTION|>--- conflicted
+++ resolved
@@ -336,13 +336,7 @@
         'port': API_PORT,
         'staging_env': staging_env,
     }
-<<<<<<< HEAD
     render_to_file('juju-api-improv.conf.template', context, IMPROV_INIT_PATH)
-=======
-    render_to_file(
-        'juju-api-improv.conf.template', context,
-        '/etc/init/juju-api-improv.conf')
->>>>>>> 5c1a1818
     log('Starting the staging backend.')
     with su('root'):
         service_control(IMPROV, START)
@@ -354,23 +348,13 @@
     with su('root'):
         service_control(IMPROV, STOP)
     log('Removing the staging Upstart script.')
-<<<<<<< HEAD
     cmd_log(run('rm', '-f', IMPROV_INIT_PATH))
-=======
-    cmd_log(run('rm', '-f', '/etc/init/juju-api-improv.conf'))
->>>>>>> 5c1a1818
 
 
 def start_agent(ssl_cert_path, read_only=False):
     """Start the Juju agent and connect to the current environment."""
     # Retrieve the Zookeeper address from the start up script.
-<<<<<<< HEAD
     agent_file = os.path.join(SYS_INIT_DIR, 'juju-{}.conf'.format(UNIT_NAME))
-=======
-    unit_dir = os.path.realpath(os.path.join(CURRENT_DIR, '..'))
-    agent_file = os.path.join(
-        SYS_INIT_DIR, 'juju-{}.conf'.format(os.path.basename(unit_dir)))
->>>>>>> 5c1a1818
     zookeeper = get_zookeeper_address(agent_file)
     log('Setting up the API agent Upstart script.')
     context = {
@@ -380,13 +364,7 @@
         'zookeeper': zookeeper,
         'read_only': read_only
     }
-    render_to_file(
-        'juju-api-agent.conf.template', context,
-<<<<<<< HEAD
-        AGENT_INIT_PATH)
-=======
-        '/etc/init/juju-api-agent.conf')
->>>>>>> 5c1a1818
+    render_to_file('juju-api-agent.conf.template', context, AGENT_INIT_PATH)
     log('Starting the API agent.')
     with su('root'):
         service_control(AGENT, START)
@@ -398,11 +376,7 @@
     with su('root'):
         service_control(AGENT, STOP)
     log('Removing the API agent Upstart script.')
-<<<<<<< HEAD
     cmd_log(run('rm', '-f', AGENT_INIT_PATH))
-=======
-    cmd_log(run('rm', '-f', '/etc/init/juju-api-agent.conf'))
->>>>>>> 5c1a1818
 
 
 def compute_build_dir(in_staging, serve_tests):
@@ -492,14 +466,8 @@
 def remove_haproxy_setup():
     """Remove haproxy setup."""
     log('Removing haproxy setup.')
-<<<<<<< HEAD
     cmd_log(run('rm', '-f', HAPROXY_CFG_PATH))
     cmd_log(run('rm', '-f', HAPROXY_INIT_PATH))
-=======
-    cmd_log(run('rm', '-f', HAPROXY_PATH))
-    config_path = os.path.join(SYS_INIT_DIR, 'haproxy.conf')
-    cmd_log(run('rm', '-f', config_path))
->>>>>>> 5c1a1818
 
 
 def setup_apache_config(build_dir, serve_tests=False):
