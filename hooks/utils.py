--- conflicted
+++ resolved
@@ -325,14 +325,6 @@
         cmd_log(
             run('ln', '-s', JUJU_GUI_SITE,
                 '/etc/nginx/sites-enabled/juju-gui'))
-<<<<<<< HEAD
-    # Generate the nginx SSL certificates, if needed.
-    crt_path = os.path.join(ssl_cert_path, 'juju.crt')
-    key_path = os.path.join(ssl_cert_path, 'juju.key')
-    if not (os.path.exists(crt_path) and os.path.exists(key_path)):
-        if not os.path.exists(ssl_cert_path):
-            os.makedirs(ssl_cert_path)
-=======
 
 
 def save_or_create_certificates(
@@ -342,19 +334,18 @@
     If both *ssl_cert_contents* and *ssl_key_contents* are provided, use them
     as certificates; otherwise, generate them.
     """
-    pem_path = os.path.join(ssl_cert_path, 'server.pem')
-    key_path = os.path.join(ssl_cert_path, 'server.key')
+    crt_path = os.path.join(ssl_cert_path, 'juju.crt')
+    key_path = os.path.join(ssl_cert_path, 'juju.key')
     if not os.path.exists(ssl_cert_path):
         os.makedirs(ssl_cert_path)
     if ssl_cert_contents and ssl_key_contents:
         # Save the provided certificates.
-        with open(pem_path, 'w') as cert_file:
+        with open(crt_path, 'w') as cert_file:
             cert_file.write(ssl_cert_contents)
         with open(key_path, 'w') as key_file:
             key_file.write(ssl_key_contents)
     else:
         # Generate certificates.
->>>>>>> be8efb14
         # See http://superuser.com/questions/226192/openssl-without-prompt
         cmd_log(run(
             'openssl', 'req', '-new', '-newkey', 'rsa:4096',
