--- conflicted
+++ resolved
@@ -567,11 +567,7 @@
 
 ## Backend support decorators
 
-<<<<<<< HEAD
-def chain(name, reverse=False):
-=======
 def chain(name):
->>>>>>> a6934870
     """Helper method to compose a set of mixin objects into a callable.
 
     Each method is called in the context of its mixin instance, and its
