--- conflicted
+++ resolved
@@ -9,49 +9,9 @@
 new configurations so we can selectively take action.
 """
 
-<<<<<<< HEAD
 import charmhelpers
 import shelltoolbox
 import utils
-=======
-from charmhelpers import (
-    RESTART,
-    STOP,
-    log,
-    open_port,
-    service_control,
-)
-from shelltoolbox import (
-    apt_get_install,
-    command,
-    install_extra_repositories,
-    su,
-)
-from utils import (
-    AGENT,
-    APACHE,
-    HAPROXY,
-    IMPROV,
-    JUJU_DIR,
-    chain,
-    find_missing_packages,
-    cmd_log,
-    fetch_api,
-    fetch_gui,
-    get_config,
-    get_npm_cache_archive_url,
-    legacy_juju,
-    merge,
-    overrideable,
-    prime_npm_cache,
-    save_or_create_certificates,
-    setup_apache,
-    setup_gui,
-    start_agent,
-    start_gui,
-    start_improv,
-)
->>>>>>> ea78d03b
 
 import os
 import shutil
@@ -66,14 +26,9 @@
 
     def install(self, backend):
         """Install the GUI and dependencies."""
-        config = backend.config
-<<<<<<< HEAD
-        missing = utils.check_packages(*backend.debs)
-=======
         # If the given installable thing ("backend") requires one or more debs
         # that are not yet installed, install them.
-        missing = backend.find_missing_packages(*backend.debs)
->>>>>>> ea78d03b
+        missing = utils.find_missing_packages(*backend.debs)
         if missing:
             utils.cmd_log(
                 backend.install_extra_repositories(*backend.repositories))
@@ -83,26 +38,20 @@
         # If we are not using a pre-built release of the GUI (i.e., we are
         # using a branch) then we need to build a release archive to use.
         if backend.different('juju-gui-source'):
-<<<<<<< HEAD
-            release_tarball = utils.fetch_gui(
-                config['juju-gui-source'], config['command-log-file'])
-            utils.setup_gui(release_tarball)
-=======
             # Inject NPM packages into the cache for faster building.
             self._prime_npm_cache()
             # Build a release from the branch.
-            self._build_and_install_from_branch(config)
+            self._build_and_install_from_branch(backend.config)
 
     def _prime_npm_cache(self):
         # This is a separate method so it can be easily overridden for testing.
-        prime_npm_cache(get_npm_cache_archive_url())
+        utils.prime_npm_cache(utils.get_npm_cache_archive_url())
 
     def _build_and_install_from_branch(self, config):
         # This is a separate method so it can be easily overridden for testing.
-        release_tarball = fetch_gui(
+        release_tarball = utils.fetch_gui(
             config['juju-gui-source'], config['command-log-file'])
-        setup_gui(release_tarball)
->>>>>>> ea78d03b
+        utils.setup_gui(release_tarball)
 
 
 class UpstartMixin(object):
@@ -193,27 +142,16 @@
 
 
 class Backend(object):
-    """Compose methods and policy needed to interact with a Juju backend.
-
-<<<<<<< HEAD
-    Mixins work through composition. __init__ is a factory that generates
-    a list of mixin classes to use together to implement the backend proper.
-    """
+    """Compose methods and policy needed to interact with a Juju backend."""
 
     def __init__(self, config=None, prev_config=None):
-        """
+        """Generate a list of mixin classes that implement the backend, working
+        through composition
+
         'config' is a dict which typically comes from the JSON de-serialization
             of config.json in JujuGUI.
         'prev_config' is a dict used to compute the differences. If it is not
             passed, all current config values are considered new.
-=======
-    "config" is a config dict (which typically comes from the JSON
-    de-serialization of config.json in JujuGUI).
-    """
-
-    def __init__(self, config=None, prev_config=None, **overrides):
-        """Generate a selection of strategy classes that implement the backend.
->>>>>>> ea78d03b
         """
         if config is None:
             config = utils.get_config()
@@ -222,12 +160,8 @@
             prev_config = {}
         self.prev_config = prev_config
 
-<<<<<<< HEAD
+        # We always install the GUI.
         mixins = [InstallMixin]
-=======
-        # We always install the GUI.
-        backends = [InstallMixin, ]
->>>>>>> ea78d03b
 
         sandbox = config.get('sandbox', False)
         staging = config.get('staging', False)
@@ -246,59 +180,17 @@
                 raise ValueError('Unable to use sandbox with go backend')
             mixins.append(GoMixin)
 
-<<<<<<< HEAD
-        # All mixins can manage the GUI.
-        mixins.append(GuiMixin)
-        # We always use upstart.
-        mixins.append(UpstartMixin)
-=======
         # All backends need to install, start, and stop the services that
         # provide the GUI.
-        backends.append(GuiMixin)
-        backends.append(UpstartMixin)
->>>>>>> ea78d03b
+        mixins.append(GuiMixin)
+        mixins.append(UpstartMixin)
 
         # record our choice mapping classes to instances
         for i, b in enumerate(mixins):
             if callable(b):
-<<<<<<< HEAD
                 mixins[i] = b()
         self.mixins = mixins
 
-=======
-                backends[i] = b()
-        self.backends = backends
-
-    def __getitem__(self, key):
-        try:
-            return self.config[key]
-        except KeyError:
-            print("Unable to extract config key '%s' from %s" %
-                (key, self.config))
-            raise
-
-    @overrideable
-    def find_missing_packages(self, *packages):
-        return find_missing_packages(*packages)
-
-    @overrideable
-    def service_control(self, service, action):
-        service_control(service, action)
-
-    @overrideable
-    def start_agent(self, cert_path):
-        start_agent(cert_path, read_only=self.config['read-only'])
-
-    @overrideable
-    def start_improv(self, stage_env, cert_path):
-        start_improv(stage_env, cert_path)
-
-    @overrideable
-    def log(self, msg, *args):
-        log(msg, *args)
-
-    @overrideable
->>>>>>> ea78d03b
     def install_extra_repositories(self, *packages):
         if self.config.get('allow-additional-deb-repositories', True):
             utils.install_extra_repositories(*packages)
