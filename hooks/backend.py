--- conflicted
+++ resolved
@@ -22,10 +22,7 @@
 
 
 class InstallMixin(object):
-<<<<<<< HEAD
-=======
     """Provide for the GUI and its dependencies to be installed."""
->>>>>>> a6934870
 
     def install(self, backend):
         """Install the GUI and dependencies."""
@@ -58,25 +55,15 @@
 
 
 class UpstartMixin(object):
-<<<<<<< HEAD
+    """Manage (install, start, stop, etc.) some service via Upstart."""
+
     upstart_scripts = ('haproxy.conf',)
     debs = ('curl', 'openssl', 'haproxy', 'apache2')
 
     def install(self, backend):
         """Set up haproxy and Apache upstart configuration files."""
-        setup_apache()
-        backend.log('Setting up haproxy and Apache start up scripts.')
-=======
-    """Manage (install, start, stop, etc.) some service via Upstart."""
-
-    upstart_scripts = ('haproxy.conf', )
-    debs = ('curl', 'openssl', 'haproxy', 'apache2')
-
-    def install(self, backend):
-        """Set up haproxy and nginx upstart configuration files."""
         utils.setup_apache()
-        charmhelpers.log('Setting up haproxy and nginx start up scripts.')
->>>>>>> a6934870
+        charmhelpers.log('Setting up haproxy and Apache start up scripts.')
         config = backend.config
         if backend.different(
                 'ssl-cert-path', 'ssl-cert-contents', 'ssl-key-contents'):
@@ -132,13 +119,8 @@
         charmhelpers.service_control(utils.AGENT, charmhelpers.STOP)
 
 
-<<<<<<< HEAD
-class ImprovBackend(object):
+class ImprovMixin(object):
     debs = ('zookeeper',)
-=======
-class ImprovMixin(object):
-    debs = ('zookeeper', )
->>>>>>> a6934870
 
     def install(self, backend):
         config = backend.config
@@ -155,13 +137,8 @@
         charmhelpers.service_control(utils.IMPROV, charmhelpers.STOP)
 
 
-<<<<<<< HEAD
-class GoBackend(object):
+class GoMixin(object):
     debs = ('python-yaml',)
-=======
-class GoMixin(object):
-    debs = ('python-yaml', )
->>>>>>> a6934870
 
 
 class Backend(object):
@@ -176,11 +153,6 @@
         'prev_config' is a dict used to compute the differences. If it is not
             passed, all current config values are considered new.
         """
-<<<<<<< HEAD
-        # Ingest the config and build out the ordered list of
-        # backend elements to include.
-=======
->>>>>>> a6934870
         if config is None:
             config = utils.get_config()
         self.config = config
@@ -206,24 +178,15 @@
                 raise ValueError('Unable to use staging with go backend')
             elif sandbox:
                 raise ValueError('Unable to use sandbox with go backend')
-<<<<<<< HEAD
-            backends.append(GoBackend)
-=======
             mixins.append(GoMixin)
->>>>>>> a6934870
 
         # All backends need to install, start, and stop the services that
         # provide the GUI.
         mixins.append(GuiMixin)
         mixins.append(UpstartMixin)
 
-<<<<<<< HEAD
         # Record our choice mapping classes to instances.
-        for i, b in enumerate(backends):
-=======
-        # record our choice mapping classes to instances
         for i, b in enumerate(mixins):
->>>>>>> a6934870
             if callable(b):
                 mixins[i] = b()
         self.mixins = mixins
