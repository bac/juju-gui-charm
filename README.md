--- conflicted
+++ resolved
@@ -117,13 +117,6 @@
 
     `juju resolved --retry juju-gui/0`
 
-<<<<<<< HEAD
-=======
-These steps are sufficient for Juju Core.
-
-3. Retry as described in the step 3 above (`juju resolved --retry juju-gui/0`).
->>>>>>> c5f0feec
-
 ### Upgrading the charm behind a firewall ###
 
 When a new version of Juju GUI is released, the charm is updated to include the
