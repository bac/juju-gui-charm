<<<<<<< HEAD
# Juju GUI test requirements.
=======
# This file is part of the Juju GUI, which lets users view and manage Juju
# environments within a graphical interface (https://launchpad.net/juju-gui).
# Copyright (C) 2012-2013 Canonical Ltd.
#
# This program is free software: you can redistribute it and/or modify it under
# the terms of the GNU Affero General Public License version 3, as published by
# the Free Software Foundation.
#
# This program is distributed in the hope that it will be useful, but WITHOUT
# ANY WARRANTY; without even the implied warranties of MERCHANTABILITY,
# SATISFACTORY QUALITY, or FITNESS FOR A PARTICULAR PURPOSE.  See the GNU
# Affero General Public License for more details.
#
# You should have received a copy of the GNU Affero General Public License
# along with this program.  If not, see <http://www.gnu.org/licenses/>.
>>>>>>> e08f0bc9

-e bzr+http://launchpad.net/charm-tools#egg=charm-tools
flake8==2.0
launchpadlib==1.10.2
mock==1.0.1
python-apt==0.8.5
-e bzr+http://launchpad.net/python-shelltoolbox#egg=python-shelltoolbox
PyYAML==3.10
selenium==2.33.0
Tempita==0.5.1
xvfbwrapper==0.2.2<|MERGE_RESOLUTION|>--- conflicted
+++ resolved
@@ -1,6 +1,5 @@
-<<<<<<< HEAD
 # Juju GUI test requirements.
-=======
+
 # This file is part of the Juju GUI, which lets users view and manage Juju
 # environments within a graphical interface (https://launchpad.net/juju-gui).
 # Copyright (C) 2012-2013 Canonical Ltd.
@@ -16,7 +15,6 @@
 #
 # You should have received a copy of the GNU Affero General Public License
 # along with this program.  If not, see <http://www.gnu.org/licenses/>.
->>>>>>> e08f0bc9
 
 -e bzr+http://launchpad.net/charm-tools#egg=charm-tools
 flake8==2.0
